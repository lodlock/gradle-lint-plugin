--- conflicted
+++ resolved
@@ -61,13 +61,10 @@
 }
 
 dependencies {
-<<<<<<< HEAD
     compile gradleApi()
     compile localGroovy()
     compile gradleTestKit()
 
-=======
->>>>>>> 01923d6a
     compile 'org.ow2.asm:asm:5.0.4'
     compile('org.codenarc:CodeNarc:latest.release') {
         transitive = false
